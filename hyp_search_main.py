--- conflicted
+++ resolved
@@ -38,14 +38,8 @@
         },
         "hsj": {
             "hyp": ["hsj_gamma"],
-<<<<<<< HEAD
-            # "val": [[1e2, 1e3, 1e4, 1e5, 1e6]],
-            # "val": [[1e3, 1e4, 1e5]],
-            "val": [[1e6]],
-=======
             "val": [[1e3, 1e4, 1e5, 1e6]],
             # "val": [[1e2, 1e3, 1e4, 1e5]],
->>>>>>> e104ca86
         },
         "qeba": {
             "hyp": ["qeba_subspace"],
